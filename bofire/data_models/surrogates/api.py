--- conflicted
+++ resolved
@@ -30,56 +30,22 @@
 from bofire.data_models.surrogates.trainable import MeanAggregation, SumAggregation
 from bofire.data_models.surrogates.xgb import XGBoostSurrogate
 
-<<<<<<< HEAD
 AbstractSurrogate = Union[Surrogate, BotorchSurrogate, EmpiricalSurrogate, MLPEnsemble]
-=======
-try:
-    from bofire.data_models.surrogates.botorch import BotorchSurrogate
-    from bofire.data_models.surrogates.botorch_surrogates import (
-        AnyBotorchSurrogate,
-        BotorchSurrogates,
-    )
-    from bofire.data_models.surrogates.empirical import EmpiricalSurrogate
-    from bofire.data_models.surrogates.fully_bayesian import SaasSingleTaskGPSurrogate
-    from bofire.data_models.surrogates.linear import LinearSurrogate
-    from bofire.data_models.surrogates.mixed_single_task_gp import (
-        MixedSingleTaskGPSurrogate,
-    )
-    from bofire.data_models.surrogates.mixed_tanimoto_gp import (
-        MixedTanimotoGPSurrogate,
-    )
-    from bofire.data_models.surrogates.mlp import MLPEnsemble
-    from bofire.data_models.surrogates.multi_task_gp import (
-        MultiTaskGPHyperconfig,
-        MultiTaskGPSurrogate,
-    )
-    from bofire.data_models.surrogates.polynomial import PolynomialSurrogate
-    from bofire.data_models.surrogates.random_forest import RandomForestSurrogate
-    from bofire.data_models.surrogates.single_task_gp import (
-        SingleTaskGPHyperconfig,
-        SingleTaskGPSurrogate,
-    )
-    from bofire.data_models.surrogates.surrogate import Surrogate
-    from bofire.data_models.surrogates.tanimoto_gp import TanimotoGPSurrogate
-    from bofire.data_models.surrogates.trainable import MeanAggregation, SumAggregation
-    from bofire.data_models.surrogates.xgb import XGBoostSurrogate
->>>>>>> 92efb870
 
 
-<<<<<<< HEAD
 AnySurrogate = Union[
     EmpiricalSurrogate,
     RandomForestSurrogate,
     SingleTaskGPSurrogate,
     MixedSingleTaskGPSurrogate,
     MixedTanimotoGPSurrogate,
-    ClassificationMLPEnsemble,
-    RegressionMLPEnsemble,
+    MLPEnsemble,
     SaasSingleTaskGPSurrogate,
     XGBoostSurrogate,
     LinearSurrogate,
     PolynomialSurrogate,
     TanimotoGPSurrogate,
+    MultiTaskGPSurrogate,
 ]
 
 AnyTrainableSurrogate = Union[
@@ -87,60 +53,13 @@
     SingleTaskGPSurrogate,
     MixedSingleTaskGPSurrogate,
     MixedTanimotoGPSurrogate,
-    ClassificationMLPEnsemble,
-    RegressionMLPEnsemble,
+    MLPEnsemble,
     SaasSingleTaskGPSurrogate,
     XGBoostSurrogate,
     LinearSurrogate,
     PolynomialSurrogate,
     TanimotoGPSurrogate,
+    MultiTaskGPSurrogate,
 ]
-
-AnyRegressionSurrogate = Union[
-    EmpiricalSurrogate,
-    RandomForestSurrogate,
-    SingleTaskGPSurrogate,
-    MixedSingleTaskGPSurrogate,
-    MixedTanimotoGPSurrogate,
-    RegressionMLPEnsemble,
-    SaasSingleTaskGPSurrogate,
-    XGBoostSurrogate,
-    LinearSurrogate,
-    PolynomialSurrogate,
-    TanimotoGPSurrogate,
-]
-
-AnyClassificationSurrogate = ClassificationMLPEnsemble
-=======
-    AnySurrogate = Union[
-        EmpiricalSurrogate,
-        RandomForestSurrogate,
-        SingleTaskGPSurrogate,
-        MixedSingleTaskGPSurrogate,
-        MixedTanimotoGPSurrogate,
-        MLPEnsemble,
-        SaasSingleTaskGPSurrogate,
-        XGBoostSurrogate,
-        LinearSurrogate,
-        PolynomialSurrogate,
-        TanimotoGPSurrogate,
-        MultiTaskGPSurrogate,
-    ]
-
-    AnyTrainableSurrogate = Union[
-        RandomForestSurrogate,
-        SingleTaskGPSurrogate,
-        MixedSingleTaskGPSurrogate,
-        MixedTanimotoGPSurrogate,
-        MLPEnsemble,
-        SaasSingleTaskGPSurrogate,
-        XGBoostSurrogate,
-        LinearSurrogate,
-        PolynomialSurrogate,
-        TanimotoGPSurrogate,
-        MultiTaskGPSurrogate,
-    ]
-except ImportError:
-    # with the minimal installationwe don't have botorch
-    pass
->>>>>>> 92efb870
+ 
+AnyClassificationSurrogate = ClassificationMLPEnsemble