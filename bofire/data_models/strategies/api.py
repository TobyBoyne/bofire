from typing import Union

from bofire.data_models.strategies.doe import DoEStrategy
from bofire.data_models.strategies.factorial import FactorialStrategy
<<<<<<< HEAD
from bofire.data_models.strategies.predictives.botorch import BotorchStrategy
from bofire.data_models.strategies.predictives.enting import EntingStrategy
=======
from bofire.data_models.strategies.predictives.botorch import LSRBO, BotorchStrategy
from bofire.data_models.strategies.predictives.mobo import MoboStrategy
>>>>>>> 4790d637
from bofire.data_models.strategies.predictives.multiobjective import (
    MultiobjectiveStrategy,
)
from bofire.data_models.strategies.predictives.predictive import PredictiveStrategy
from bofire.data_models.strategies.predictives.qehvi import QehviStrategy
from bofire.data_models.strategies.predictives.qnehvi import QnehviStrategy
from bofire.data_models.strategies.predictives.qparego import QparegoStrategy
from bofire.data_models.strategies.predictives.sobo import (
    AdditiveSoboStrategy,
    CustomSoboStrategy,
    MultiplicativeSoboStrategy,
    SoboStrategy,
)
from bofire.data_models.strategies.random import RandomStrategy
from bofire.data_models.strategies.shortest_path import ShortestPathStrategy
from bofire.data_models.strategies.space_filling import SpaceFillingStrategy
from bofire.data_models.strategies.stepwise.conditions import (  # noqa: F401
    AlwaysTrueCondition,
    CombiCondition,
    NumberOfExperimentsCondition,
)
from bofire.data_models.strategies.stepwise.stepwise import (  # noqa: F401
    Step,
    StepwiseStrategy,
)
from bofire.data_models.strategies.strategy import Strategy

AbstractStrategy = Union[
    Strategy,
    BotorchStrategy,
    PredictiveStrategy,
    MultiobjectiveStrategy,
]

AnyStrategy = Union[
    SoboStrategy,
    AdditiveSoboStrategy,
    MultiplicativeSoboStrategy,
    CustomSoboStrategy,
    QehviStrategy,
    QnehviStrategy,
    QparegoStrategy,
<<<<<<< HEAD
    EntingStrategy,
    PolytopeSampler,
    RejectionSampler,
=======
    SpaceFillingStrategy,
>>>>>>> 4790d637
    RandomStrategy,
    DoEStrategy,
    StepwiseStrategy,
    FactorialStrategy,
    MoboStrategy,
    ShortestPathStrategy,
]

AnyPredictive = Union[
    SoboStrategy,
    AdditiveSoboStrategy,
    MultiplicativeSoboStrategy,
    CustomSoboStrategy,
    QehviStrategy,
    QnehviStrategy,
    QparegoStrategy,
<<<<<<< HEAD
    EntingStrategy,
=======
    MoboStrategy,
>>>>>>> 4790d637
]


AnyCondition = Union[NumberOfExperimentsCondition, CombiCondition, AlwaysTrueCondition]


AnyLocalSearchConfig = LSRBO<|MERGE_RESOLUTION|>--- conflicted
+++ resolved
@@ -2,13 +2,9 @@
 
 from bofire.data_models.strategies.doe import DoEStrategy
 from bofire.data_models.strategies.factorial import FactorialStrategy
-<<<<<<< HEAD
-from bofire.data_models.strategies.predictives.botorch import BotorchStrategy
+from bofire.data_models.strategies.predictives.botorch import LSRBO, BotorchStrategy
 from bofire.data_models.strategies.predictives.enting import EntingStrategy
-=======
-from bofire.data_models.strategies.predictives.botorch import LSRBO, BotorchStrategy
 from bofire.data_models.strategies.predictives.mobo import MoboStrategy
->>>>>>> 4790d637
 from bofire.data_models.strategies.predictives.multiobjective import (
     MultiobjectiveStrategy,
 )
@@ -51,13 +47,8 @@
     QehviStrategy,
     QnehviStrategy,
     QparegoStrategy,
-<<<<<<< HEAD
+    SpaceFillingStrategy,
     EntingStrategy,
-    PolytopeSampler,
-    RejectionSampler,
-=======
-    SpaceFillingStrategy,
->>>>>>> 4790d637
     RandomStrategy,
     DoEStrategy,
     StepwiseStrategy,
@@ -74,11 +65,8 @@
     QehviStrategy,
     QnehviStrategy,
     QparegoStrategy,
-<<<<<<< HEAD
     EntingStrategy,
-=======
     MoboStrategy,
->>>>>>> 4790d637
 ]
 
 
